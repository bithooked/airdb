--- conflicted
+++ resolved
@@ -380,11 +380,8 @@
 			if (!values && newRecord) {
 				values = fieldValues;
 			}
-<<<<<<< HEAD
 			
-=======
 			// Apply specified values to ensure all fieldValues are the latest.
->>>>>>> 79a410c9
 			for (key in values) {
 				if (!fieldValues.hasOwnProperty(key)) {
 					trace('create: unknown fields specified');
@@ -489,35 +486,27 @@
 			beforeSave();			
 			if (!validateData()) return false;
 			
-<<<<<<< HEAD
-=======
 			// Carry out the DB UPDATE if things actually have changed
->>>>>>> 79a410c9
 			if (changed) {
+
 				for (key in fieldsChanged) {
 					assigns.push(key + " = :" + key);
 					stmt.parameters[":" + key] = fieldValues[key];
 				}
 				stmt.text = "UPDATE " + mStoreName + " SET ";
 				stmt.text += assigns.join(',');
-<<<<<<< HEAD
+				
+				// Assumption: we use the 'id' field to ensure that this specific
+				// record is updated. If there is not an 'id' field for the model, 
+				// the UPDATE will apply to all records. 
+				// The ID is either from the fieldValues previously populated with a 
+				// load() or by using the id key in the values passed to this method. 
 				if (recLoaded || values) {
 					if ((values && values.hasOwnProperty('id')) || (fieldValues && fieldValues.hasOwnProperty('id'))) {
 						stmt.text += " WHERE id = " + ((values && values['id']) || fieldValues['id']).toString();
 					} else if (values && values.hasOwnProperty('rowid') || (fieldValues && fieldValues.hasOwnProperty('rowid'))) {
 						stmt.text += " WHERE ROWID = " + ((values && values['rowid']) || fieldValues['rowid']).toString();
 					}
-=======
-				
-				// Assumption: we use the 'id' field to ensure that this specific
-				// record is updated. If there is not an 'id' field for the model, 
-				// the UPDATE will apply to all records. 
-				// The ID is either from the fieldValues previously populated with a 
-				// load() or by using the id key in the values passed to this method. 
-				if (recLoaded || (values && values.hasOwnProperty('id'))) {
-					stmt.text += " WHERE id = " + 
-					        ((values && values['id']) || fieldValues['id']).toString(); 
->>>>>>> 79a410c9
 				}
 				
 				try {
