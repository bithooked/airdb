package com.memamsa.airdb
{
	import flash.data.SQLResult;
	import flash.data.SQLStatement;
	import flash.errors.SQLError;
	import flash.utils.Proxy;
	import flash.utils.flash_proxy;
	import flash.utils.getDefinitionByName;
	import flash.utils.getQualifiedClassName;
  
	/**
	 * The <code>Modeler</code> provides base class functionality for Object 
	 * Relational Modeling of database tables, fields and operations. Sub-classes
	 * of <code>Modeler</code> (models) are automatically mapped to tables, and 
	 * include support for data manipulation and query methods such as load, 
	 * create, update, delete, save and findAll.
	 * 
	 * <p>The actual schema for the model table is specified within the Modeler
	 * sub-class, using a composite member instance of the <code>Migrator</code> 
	 * class. This schema information is used for checking field names and 
	 * optimizing certain operations.</p>
	 * 
	 * <p>The model can also define associations with other models. Associations 
	 * help map table relationships in the database schema (such as many-many, 
	 * one-many, etc) in terms of model objects and provide a quick and in some 
	 * cases automated mechanism for querying and finding the associated table 
	 * records. 
	 * 
	 * @example A model to represent a blog Post, each of which has many Comments
	 * <listing version="3.0">
	 * [Association(type="has_many", name="comments", className="example.model.Comment")]
	 * [Association(type="belongs_to", name="author", className="example.model.Person")]
	 * dynamic class Post extends Modeler
	 * {
	 *    private static var schema_migrations:Migrator = new Migrator(
	 *      Post, 
	 *      {id: true},
	 *      [
	 *        function(my:Migrator):void {
	 *          my.belongsTo(Person);
	 *          my.createTable(function():void {
	 *            my.column('title', DB.Field.VarChar, {limit: 255});
	 *            my.columnTimeStamps();
	 *          });
	 *        }
	 *      ]
	 *    );
	 *    // other class members and methods
	 * } 
	 * </listing>
	 * 
	 * @see com.memamsa.airdb.Migrator
	 * @see com.memamsa.airdb.Associator
	 **/	
	public class Modeler extends Proxy
	{
	  /**
	  *  Note: Migrator puts following on the Modeler class prototype
	  *  fieldNames - An Array of field names 
	  *  storeName - the DB table associated with this Model.
	  **/
		 
		// The field values found, updated, created or deleted
		private var recNew:Boolean;           // newly initialized fields
		private var recLoaded:Boolean;        // fields loaded from DB
		private var recChanged:Boolean;       // fields have been changed
		private var recDeleted:Boolean;       // delete operation carried out
		// The actual fields that changed. 
		// Used for efficiently saving or updating the record
		private var fieldsChanged:Object = {};
		private var mStoreName:String = null; // our table name
		private var stmt:SQLStatement = null;
		
		// sub-class(es) can access fieldValues directly (if they need to) 
		protected var fieldValues:Object = new Object();
		
		// associations
		private var associations:Object = {};

		public static const PER_PAGE_LIMIT:int = 50;      // query pagination default
				
		public function Modeler()
		{
		  // create SQLStatement and SQLConnection for efficient reuse.
			stmt = new SQLStatement();
			stmt.sqlConnection = DB.getConnection();

      // Get our storename and field values from the class prototype 
      // information set by the Migrator.
			var fqName:String = flash.utils.getQualifiedClassName(this);
			var model:Class = flash.utils.getDefinitionByName(fqName) as Class;
			mStoreName = model.prototype.storeName; 
			for each (var fname:* in model.prototype.fieldNames) {
				fieldValues[fname] = null;
			}
			fieldValues['_rowid'] = null;
			// set this to be a newly initialized object. 
			// this allows new ModelClass() to be used for creating new record
			recNew = true;
		}
		
		/**
		* Create an instance of the specified <code>Modeler</code> sub-class and 
		* load it with the record information matching given key values. 
		* 
		* @param klass The classname, which should be a sub class of 
		* <code>Modeler</code>
		* 
		* @param keyvals An Object where the keys correspond to field names and 
		* values specify the condition to be matched against that field. 
		* 
		* @example Find blog Posts by a particular author
		* <listing version="3.0">
		* var author:Person = Modeler.findery(Person, {name: 'Cool Dude'});
		* var post:Post = Modeler.findery(Post, {author_id: author.id});
		* </listing>
		* 
		* @return If there exists a record matching the conditions specified in 
		* the <code>keyvals</code>, returns an instance of the specified 
		* <code>Modeler</code> sub-class loaded with the record information. 
		* Otherwise, returns null.
		**/
		public static function findery(klass:Class, keyvals:Object):Modeler {
		  var obj:Modeler = new klass;
		  if (!obj.load(keyvals)) return null;
		  return obj;
		}
		
		/**
		* Initialize this instance with specified field values, potentially for a 
		* new record. Any existing field information in this instance is reset.
		* 
		* @param keyvals An Object where the keys correspond to field names and 
		* the values to be assigned to them.
		**/
		public function data(values:Object):void {
			if (!values) return;
			resetFields();			
			
			for (var key:String in values) {
				if (fieldValues.hasOwnProperty(key)) {
					fieldValues[key] = values[key];
				} else {
					throw new Error(mStoreName + ': Field Unknown:' + key);
				}
			}
			// TODO: add check if primary id is being set
			recNew = true;
		}

    /**
    * Save the field values in this instance to the database record. 
    * Creates a new record or updates an existing record appropriately based
    * on how this instance was loaded or initialized. 
    * 
    * @return <code>true</code> on successful save, <code>false</code> otherwise.
    **/
		public function save():Boolean {
		  if (recDeleted) {
		    throw new Error("Can't modify or save deleted data");
		  }
			if (!newRecord && !recChanged) return false;
			return (newRecord ? create() : update());
		}

    /**
    * Load this instance with record information matching specified conditions.
    * 
    * @param keyvals The conditions, expressed in terms of keys representing 
    * field names and their associated values to be matched. 
    * 
    * @return <code>true</code> if a matching record was found, otherwise 
    * <code>false</code>.
    **/
		public function load(keyvals:Object):Boolean {
			resetFields();
			if (!keyvals) return false;
				
			var conditions:Array = [];
<<<<<<< HEAD
			stmt.text = "SELECT *, ROWID FROM " + mStoreName + " WHERE ";
=======
			stmt.text = "SELECT ROWID as _rowid, * FROM " + mStoreName + " WHERE ";
>>>>>>> 7d122d3b
			for (var key:String in keyvals) {
				var clause:String = "";
				if (!fieldValues.hasOwnProperty(key)) {
					throw new Error(mStoreName + ": Field Unknown: " + key);
				}
				clause += key + ' = :' + key;
				stmt.parameters[":" + key] = keyvals[key];
				conditions.push(clause);
			}
			stmt.text += conditions.join(' AND ');
			try {
				stmt.execute();
				var result:SQLResult = stmt.getResult();
				if (!result || !result.data) {
					return false;
				}
				if (result.data.length > 0) {
					// we trust the DB schema so whole new assignment is ok.
					fieldValues = result.data[0];
					recNew = false;
					recLoaded = true;
				}
			} catch (error:SQLError) {
				trace("ERROR: find: " + error.details);
				return false;
			} finally {
				stmt.clearParameters();
			}
			return true;
		}
		
		/**
		* Reload this previously loaded instance to obtain latest field values. 
		* All unsaved changes are lost. 
		* @return <code>true</code> if reload was successful, <code>false</code>
		* otherwise.
		**/
		public function reload():Boolean {
		  if (!fieldValues.hasOwnProperty('_rowid') || 
		      !fieldValues['_rowid']) return false;
		  return load({_rowid: fieldValues['_rowid']});
		}
		
		/**
		* Check for the existence of records matching criteria specified in terms 
		* of field names and associated values. This method <strong>will not change
		* </strong> the current object state or field values. 
		* 
    * @param keyvals The conditions, expressed in terms of keys representing 
    * field names and their associated values to be matched. 
    * 
    * @return <code>true</code> if matching records were found, otherwise 
    * <code>false</code>.
    * 
    * @see Modeler#findAll
    * @see Modeler#load
		**/
		public function find(keyvals:Object):Boolean {
			if (!keyvals) return false;
				
			var conditions:Array = [];
			stmt.text = "SELECT * FROM " + mStoreName + " WHERE ";
			for (var key:String in keyvals) {
				var clause:String = "";
				if (!fieldValues.hasOwnProperty(key)) {
					throw new Error(mStoreName + ": Field Unknown: " + key);
				}
				clause += key + ' = ' + DB.sqlMap(keyvals[key]);
				conditions.push(clause);
			}
			if (conditions.length <= 0) return false;			
			stmt.text += conditions.join(' AND ');
			try {
				stmt.execute();
				var result:SQLResult = stmt.getResult();
				if (!result || !result.data) {
					return false;
				}
				if (result.data.length > 0) {
				  return true;
				}
			} catch (error:SQLError) {
				trace("ERROR: find: " + error.details);
				return false;
			}
		  return false;
		}
		
		/**
		* A generic sql-based find method to query and load field information for 
		* all records based on SQL conditions, ordering and limits including join 
		* and grouping operations. 
		* 
		* @param query An Object whose keys can map to values corresponding 
		* to the following supported SQL clauses: 
		* <ul>
		* <li>select: fields and sub-selects, e.g. *, field as something, etc.</li>
		* <li>conditions: SQL conditions including AND, OR, etc.</li>
		* <li>group: field names that follow a GROUP BY</li>
		* <li>order: describe sorting as in ORDER BY, e.g. "name ASC"</li>
		* <li>limit: LIMIT clause, e.g. 10</li>
		* <li>joins: table join claues, e.g. inner join table on ...</li>
		* </ul>
		* 
		* @param page Specify record offset in terms of integer valued pages. 
		* @default 1
		* 
		* @param perPage The number of records to fetch per page
		* 
		* @return List of Objects representing the query result. 
		**/
		public function findAll(query: Object, page:int=1, perPage:int=0):Array {
			resetFields();
			stmt.text = constructSql(query, page, perPage);
			try {
				stmt.execute();
				var result:SQLResult = stmt.getResult();
				if (!result || !result.data) {
					return [];
				}
				return result.data;
			} catch (error:SQLError) {
				trace('ERROR:findall: ' + error.details);
			}
			return [];	
		}
		
		/**
		* Count the total number of records in the table for this model.
		* 
		* @return The total record count
		* @see Modeler#countAll
		**/
		// Count of the number of records
		public function count():int {
			resetFields();
			stmt.text = "SELECT COUNT(*) as count FROM " + mStoreName;
			try {
				stmt.execute();
				var result:SQLResult = stmt.getResult();
				if (result && result.data && result.data.length >= 1) {
					return result.data[0].count;
				}
				throw new Error(mStoreName + '.count: cannot interpret result'); 
			} catch (error:SQLError) {
				trace("ERROR: count: " + error.details);
			}
			return -1;
		}
		
		/**
		* Count the number of records matching specified query criteria
		* 
		* @param query An Object whose keys can map to values corresponding 
		* to the following supported SQL clauses: 
		* <ul>
		* <li>conditions: SQL conditions including AND, OR, etc.</li>
		* <li>group: field names that follow a GROUP BY</li>
		* <li>order: describe sorting as in ORDER BY, e.g. "name ASC"</li>
		* <li>limit: LIMIT clause, e.g. 10</li>
		* <li>joins: table join claues, e.g. inner join table on ...</li>
		* </ul>
		*
		* @return The count of records matching the query 
		* @see Modeler#count
		**/
		public function countAll(query:Object):int {
			query.select = "COUNT(*) as count_all";
			stmt.text = constructSql(query);
			try {
				stmt.execute();
				var result:SQLResult = stmt.getResult();
				if (result && result.data && result.data.length >= 1) {
					return result.data[0].count_all;
				}
				trace('countAll: cannot interpret result');
			} catch (error:SQLError) {
				trace('ERROR: countAll: ' + error.details);
			}
			return -1;
		}

    /**
    * Create a new record by combining field values in this instance with 
    * the specified values. 
    * 
    * @param keyvals An object containing field names as keys and corresponding
    * field values. These given values override the field values previously 
    * stored in the instance. 
    * 
    * @return <code>true</code> if new record was successfully created, 
    * <code>false</code> otherwise. 
    * 
    * @example Create the record for a new blog post
    * <listing version="3.0">
    * var post:Post = new Post();
    * post.title = "A new beginning";
    * post.author_id = 3;
    * post.create();
    * 
    * // Create another post by the same author
    * post.create({title: "A continuing saga"});
    * </listing>
    * 
    **/
		public function create(values:Object=null):Boolean {
		  if (recDeleted) {
		    throw new Error("Can't modify or save deleted data");
		  }
			if (!values && !newRecord) return false;
			
			var key:String;
			if (!values && newRecord) {
				values = fieldValues;
			}
			
			// Apply specified values to ensure all fieldValues are the latest.
			for (key in values) {
				if (!fieldValues.hasOwnProperty(key)) {
					trace('create: unknown fields specified');
					throw new Error(mStoreName + ".create: Field Unknown: " + key);
				}
				if (values[key] == null) continue;
				fieldValues[key] = values[key];
			}
			// Invoke overridable before-hook methods.
			// The before hooks may change fields and act using latest values
			beforeCreate();
			beforeSave();
			if (!validateData()) return false; 
			timeStamp('created_at');
			
			var cols:Array = [];
			for (key in fieldValues) {
				if (!fieldValues[key]) continue;
  			    cols.push(key);
  			    stmt.parameters[":" + key] = values[key];
			}

			stmt.text = "INSERT INTO " + mStoreName;			
			stmt.text += " (" + cols.join(',') + ")";
			stmt.text += " VALUES (:" + cols.join(',:') + ")";
			try {
				stmt.execute();
				var result:SQLResult = stmt.getResult();
				if (result && result.complete) {
					fieldValues['_rowid'] = result.lastInsertRowID;
					if (fieldValues.hasOwnProperty('id')) {
					  fieldValues['id'] = fieldValues['_rowid'];
					}
    			recLoaded = true;					
				}
			} catch (error:SQLError) {
				trace("ERROR: create: " + error.details);
				return false;
			} finally {
				stmt.clearParameters();
			}
			recNew = recChanged = false;
			return true;
		}
		
		/**
		* Update the database record currently loaded into the model object. 
		* Only updates changed fields or those for which new values are provided.
		* 
    * @param keyvals An object containing field names as keys and corresponding
    * field values. These given values override the field values previously 
    * stored in the instance. 
    * 
    * @return <code>true</code> if record was successfully updated, 
    * <code>false</code> otherwise. 
		* 
		* @see Modeler#save
		* @see Modeler#updateAll
		* @see Modeler#create
		* 
		* @example Update a person's karma score
		* <listing version="3.0">
		* var user:Person = Modeler.findery(Person, {id: 7});
		* user.update({karma: user.karma + 20});
		* </listing>
		**/
		// TODO: Fix this method to ensure it cannot accidentally UPDATE everything. 
		// This means, if rec is not loaded, it cannot be updated. 
		// Use updateAll when updating all records. 
		public function update(values:Object=null):Boolean {
		  if (recDeleted) {
		    throw new Error("Can't modify or save deleted data"); 
		  }
			if (!values && !recChanged) return false;
			// new records should be "created"
			if (!values && newRecord) {
			  throw new Error(mStoreName + ".update: Expected create");
		  }
		  // records must be loaded before they can be updated
		  if (!(fieldValues.hasOwnProperty('_rowid') && fieldValues['_rowid'])) {
		    throw new Error(mStoreName + ".update: No record loaded");
		  }

			var assigns:Array = [];
			var key:String;
			var changed:Boolean = recChanged;
			
			// Apply specified values to ensure all fieldValues are latest
			for (key in values) {
				if (!fieldValues.hasOwnProperty(key)) {
					trace('update: unknown field: ' + key);
					throw new Error(mStoreName + '.update: Field Unknown: ' + key);
				}
				// UNENFORCED: If there exists an 'id' field for this model, 
				// then the id field value should not be modified directly in update. 
				// We DO NOT prevent setting or modifying the 'id' field value.
				
				if (values[key] && fieldValues[key] != values[key]) {
					fieldValues[key] = values[key];
					// Note down field names that have changed (for efficient update)
					changed = true;
					fieldsChanged[key] = true;
				}
				
			}
			// Invoke overridable before-update, before-save and validateData hooks.
			// These hooks get to perform validation or computation using the latest
			// values which we set above.
			beforeUpdate();
			beforeSave();			
			if (!validateData()) return false;
			
			// Carry out the DB UPDATE if things actually have changed
			if (changed) {

				for (key in fieldsChanged) {
					assigns.push(key + " = :" + key);
					stmt.parameters[":" + key] = fieldValues[key];
				}
				stmt.text = "UPDATE " + mStoreName + " SET ";
				stmt.text += assigns.join(',');
				
<<<<<<< HEAD
				// Assumption: we use the 'id' field to ensure that this specific
				// record is updated. If there is not an 'id' field for the model, 
				// the UPDATE will apply to all records. 
				// The ID is either from the fieldValues previously populated with a 
				// load() or by using the id key in the values passed to this method. 
				if (recLoaded || values) {
					if ((values && values.hasOwnProperty('id')) || (fieldValues && fieldValues.hasOwnProperty('id'))) {
						stmt.text += " WHERE id = " + ((values && values['id']) || fieldValues['id']).toString();
					} else if (values && values.hasOwnProperty('rowid') || (fieldValues && fieldValues.hasOwnProperty('rowid'))) {
						stmt.text += " WHERE ROWID = " + ((values && values['rowid']) || fieldValues['rowid']).toString();
					}
				}
				
=======
				// We use the SQLite ROWID integer key to ensure that this specific
				// record (previosly loaded) is the one that is updated. 
				stmt.text += " WHERE ROWID = " + fieldValues['_rowid'];
>>>>>>> 7d122d3b
				try {
					stmt.execute();
				} catch (error:SQLError) {
					trace(stmt.text + "\nError: Update: " + error.details);
					return false;
				} finally {
					stmt.clearParameters();
				}

				// upon successful update, reflect new values in this object
				recChanged = false;
				fieldsChanged = {};
			}
			return true;
		}
		
		/**
		* Update all records matching specified conditions with new values
		* 
		* @param conditions A set of conditions in valid SQL syntax
		* 
		* @param keyvals An Object with keys representing field names and the
		* associated values as updated values. 
		* 
		* @return A count of the number of rows that were updated
		* 
		* @see Modeler#update
		* 
		* @example Add keyword string to all posts about SQLite
		* <listing version="3.0">
		* var post:Post = new Post();
		* post.updateAll("title like '%sql%'", {keywords: "sql,database"});
		* </listing>
		**/
		public function updateAll(conditions:String, values:Object):uint {
			resetFields();
			stmt.text = "UPDATE " + mStoreName + " SET ";
			var assigns:Array = [];
			for (var key:String in values) {
				if (!fieldValues.hasOwnProperty(key)) {
					trace('update: unknown field: ' + key);
					throw new Error(mStoreName + '.updateAll: Field Unknown: ' + key);
				}
				assigns.push(key + ' = ' + values[key]);
			}
			stmt.text += assigns.join(',');
			if (conditions) {
				stmt.text += " WHERE " + conditions;
			}
			try {
				stmt.execute();
				var result:SQLResult = stmt.getResult();
				if (!result || !result.rowsAffected) {
					trace('updateAll: update failed');
					return 0;
				}
				return result.rowsAffected;				
			} catch (error:SQLError) {
				trace('Error: updateAll: ' + error.details);
				return 0;
			}
			return 0;
		}
		
		/**
		* Deletes the record represented by this object. The model object must
		* have previously been "loaded" with a record. 
		* 
		* @return <code>true</code> if record was successfully deleted, 
		* <code>false</code> otherwise. 
		* 
		**/
		public function remove():Boolean {
		  // If there is no id field for this table, we have no basis to remove.
		  // It is assumed that the object has been loaded with the record we 
		  // wish to delete.
		  if (!fieldValues.id) return false;
		  stmt.text = "DELETE FROM " + mStoreName + 
		          ' WHERE (id IN (' + fieldValues.id + '))';
		  try {
		    stmt.execute();
		    var result:SQLResult = stmt.getResult();
		    if (!result || !result.complete || result.rowsAffected != 1) {
		      trace('DELETE failed');
		      return false;
		    }
		  } catch (error:SQLError) {
		    trace('ERROR:delete: '  + error.details);
		    return false;
		  }
		  recDeleted = true;
		  return true;
		}
		
		/**
		* Overridable method called before saving a newly created or updated reord. 
		* @see Modeler#save
		* @see Modeler#beforeCreate
		* @see Modeler#beforeUpdate
		**/		
		protected function beforeSave():void {}
		
		/**
		* Overridable method called before inserting new records. 
		* @see Modeler#save
		* @see Modeler#beforeSave
		* @see Modeler#beforeUpdate
		**/		
		protected function beforeCreate():void {}
		
  	/**
  	* Overridable method called before update of existing records. Invoked
  	* <strong>after</strong> the <code>beforeSave()</code> callback. 
  	* @see Modeler#save
  	* @see Modeler#beforeSave
  	* @see Modeler#beforeCreate
  	**/		
		protected function beforeUpdate():void {}

  	/**
  	* Overridable method called before save or create to allow validation of 
  	* field data. Set the return value to control whether to abort or proceed
  	* with the save or create operation. 
  	*  
  	* @return Upon <code>false</code> result, the triggering save or create is
  	* aborted. Return <code>true</code> to allow processing of valid data. 
  	* @see Modeler#save
  	* @see Modeler#beforeSave
  	* @see Modeler#beforeCreate
  	**/		
		protected function validateData():Boolean {return true;}
		
		/** 
		 * @internal Property Overrides to handle column names and associations 
		 **/
		override flash_proxy function hasProperty(name:*):Boolean {
			// TODO: also check associations meta-data
			return fieldValues.hasOwnProperty(name);
		} 
		
		/**
		* @internal Returns the value or the association for the given property name
		**/
		override flash_proxy function getProperty(name:*):* {
			name = name.toString();
			if (name == 'storeName') return mStoreName;
						
			if (fieldValues.hasOwnProperty(name)) {
			  // this property is part of the known schema, return the fieldvalue.
				return fieldValues[name];
			}
			return findAssociation(name);			
		}
		
		private function findAssociation(name:String):Associator {
			if (name in associations) {
			  // if we have previously cached the Associator object corresponding 
			  // to this property, return the cached object
				return associations[name];
			}
			
			// look through the association meta-data to see if we support this
			// named association as a property. 
			var assocList:XMLList = Reflector.getMetadata(this, "Association");
			for (var ax:int = 0; ax < assocList.length(); ax++) {
				var assoc:XML = assocList[ax];
				if (assoc && assoc.arg.(@key == 'name').@value == name) {
				  // Found a property with the given name as an association specified
				  // with that name. Get the corresponding class name that it maps to.
					var clsName:String = assoc.arg.(@key == 'className').@value;
          /*trace('clsName: ' + clsName);*/
          
          // Construct a new Associator to handle the querying and mapping.
          // The associator needs the class and the relationship type as 
          // specified in the meta-data. 
					var klass:Class = flash.utils.getDefinitionByName(clsName) as Class;
					var aType:String = assoc.arg.(@key == 'type').@value;
					
					// create and cache the associator for future use.  
					associations[name] = new Associator(this, klass, aType);
					return associations[name]; 
				}				
			} 			
			return undefined;		  
		}

		/**
		* @internal
		**/
		override flash_proxy function setProperty(name:*, value:*):void {
		  if (recDeleted) {
		    throw new Error("Can't modify or save deleted data"); 
		  }
			if (fieldValues.hasOwnProperty(name)) {
				fieldValues[name] = value;
				recChanged = true;
				fieldsChanged[name] = true;		
			} else {
			  var assoc:Associator = findAssociation(name);
			  if (assoc) {
			    assoc.target = value;
			  } else {
  				throw new Error("Unknown Property: " + name);			    
			  }			  
			}			
		}
		
		/**
		* @internal
		**/
		override flash_proxy function callProperty(name:*, ...args):* {
			var matchSyntax:Array = name.toString().match(/^([a-z]+)(.+)/);
			
			return false;
		}
		
		/**
		* Returns the unqualified class name for the model. 
		* @return The model name, suitable for mapping to tables.
		**/
		public function get className():String {
			var name:String = flash.utils.getQualifiedClassName(this);
			var cp:Array = name.split('::');
			name = cp[cp.length - 1];			
			return name;			
		} 
		
		/**
		* Check if object has unsaved changes
		* @return <code>true</code> if new or changed record information
		**/
		public function get unsaved():Boolean {
			return (recNew || recChanged);
		}
    
    /**
    * Check if this object fields represent a new record
    * @return <code>true</code> if this is a new record
    **/
		public function get newRecord():Boolean {
		  return (recNew || !fieldValues['_rowid']);
		}	

		/**
		 * Private Helpers and Operations Support
		 **/
		// construct sql from object parameters
		private function constructSql(query:Object, page:int=1, perPage:int=0):String {
			var sqs:String = "SELECT ";
			sqs += (query && query.select) ? query.select : "*"; 
			sqs += " FROM " + mStoreName;
			if (query && query.joins) {
				sqs += " " + query.joins + " ";
			}
			if (query && query.conditions) {
				sqs += " WHERE " + query.conditions;
			}
			if (query && query.group) {
				sqs += " GROUP BY " + query.group;
			}
			if (query && query.order) {
				sqs += " ORDER BY " + query.order;
			}
			var lim:int = 0;
			if (query && query.limit) {
			  lim = query.limit;
		  } else if (perPage > 0) {
		    lim = perPage;
		  }
		  if (lim > 0) {
		    sqs += " LIMIT " + lim;
  			if (page > 1 && perPage > 0)	{
  			  sqs += " OFFSET " + (page - 1)*perPage;
  			}		    
		  }			
			return sqs;
		}
					 
		// reset all fields (empty object)
		// Prior changes are discarded.
		protected function resetFields():void	{
			for (var key:String in fieldValues) {
				// only reset values, keep the keysfieldV
				fieldValues[key] = null;
			}
			resetState();
			resetAssociations();
		}
		
		// reset the state - extreme - use with caution
		protected function resetState():void {
			recNew = recLoaded = recChanged = recDeleted = false;
		} 
		
		// reset all associations
		protected function resetAssociations():void {
		  associations = {}
		}
		
 		protected function timeStamp(field:String, values:Object=null):void {
			if (fieldValues.hasOwnProperty(field)) {
				if (values) {
					values[field] = new Date();
				} else {
					fieldValues[field] = new Date();
				}
			}
		}
	}
}<|MERGE_RESOLUTION|>--- conflicted
+++ resolved
@@ -177,18 +177,13 @@
 			if (!keyvals) return false;
 				
 			var conditions:Array = [];
-<<<<<<< HEAD
-			stmt.text = "SELECT *, ROWID FROM " + mStoreName + " WHERE ";
-=======
 			stmt.text = "SELECT ROWID as _rowid, * FROM " + mStoreName + " WHERE ";
->>>>>>> 7d122d3b
 			for (var key:String in keyvals) {
 				var clause:String = "";
 				if (!fieldValues.hasOwnProperty(key)) {
 					throw new Error(mStoreName + ": Field Unknown: " + key);
 				}
-				clause += key + ' = :' + key;
-				stmt.parameters[":" + key] = keyvals[key];
+				clause += key + ' = ' + DB.sqlMap(keyvals[key]);
 				conditions.push(clause);
 			}
 			stmt.text += conditions.join(' AND ');
@@ -207,8 +202,6 @@
 			} catch (error:SQLError) {
 				trace("ERROR: find: " + error.details);
 				return false;
-			} finally {
-				stmt.clearParameters();
 			}
 			return true;
 		}
@@ -392,12 +385,10 @@
 		    throw new Error("Can't modify or save deleted data");
 		  }
 			if (!values && !newRecord) return false;
-			
 			var key:String;
 			if (!values && newRecord) {
 				values = fieldValues;
 			}
-			
 			// Apply specified values to ensure all fieldValues are the latest.
 			for (key in values) {
 				if (!fieldValues.hasOwnProperty(key)) {
@@ -415,15 +406,16 @@
 			timeStamp('created_at');
 			
 			var cols:Array = [];
+			var vals:Array = [];
 			for (key in fieldValues) {
 				if (!fieldValues[key]) continue;
-  			    cols.push(key);
-  			    stmt.parameters[":" + key] = values[key];
+			  cols.push(key);
+  			vals.push(DB.sqlMap(fieldValues[key]));  			  
 			}
 
 			stmt.text = "INSERT INTO " + mStoreName;			
 			stmt.text += " (" + cols.join(',') + ")";
-			stmt.text += " VALUES (:" + cols.join(',:') + ")";
+			stmt.text += " VALUES (" + vals.join(',') + ")";
 			try {
 				stmt.execute();
 				var result:SQLResult = stmt.getResult();
@@ -437,8 +429,6 @@
 			} catch (error:SQLError) {
 				trace("ERROR: create: " + error.details);
 				return false;
-			} finally {
-				stmt.clearParameters();
 			}
 			recNew = recChanged = false;
 			return true;
@@ -502,7 +492,6 @@
 					changed = true;
 					fieldsChanged[key] = true;
 				}
-				
 			}
 			// Invoke overridable before-update, before-save and validateData hooks.
 			// These hooks get to perform validation or computation using the latest
@@ -513,42 +502,21 @@
 			
 			// Carry out the DB UPDATE if things actually have changed
 			if (changed) {
-
 				for (key in fieldsChanged) {
-					assigns.push(key + " = :" + key);
-					stmt.parameters[":" + key] = fieldValues[key];
+					assigns.push(key + " = " + DB.sqlMap(fieldValues[key]));
 				}
 				stmt.text = "UPDATE " + mStoreName + " SET ";
 				stmt.text += assigns.join(',');
 				
-<<<<<<< HEAD
-				// Assumption: we use the 'id' field to ensure that this specific
-				// record is updated. If there is not an 'id' field for the model, 
-				// the UPDATE will apply to all records. 
-				// The ID is either from the fieldValues previously populated with a 
-				// load() or by using the id key in the values passed to this method. 
-				if (recLoaded || values) {
-					if ((values && values.hasOwnProperty('id')) || (fieldValues && fieldValues.hasOwnProperty('id'))) {
-						stmt.text += " WHERE id = " + ((values && values['id']) || fieldValues['id']).toString();
-					} else if (values && values.hasOwnProperty('rowid') || (fieldValues && fieldValues.hasOwnProperty('rowid'))) {
-						stmt.text += " WHERE ROWID = " + ((values && values['rowid']) || fieldValues['rowid']).toString();
-					}
-				}
-				
-=======
 				// We use the SQLite ROWID integer key to ensure that this specific
 				// record (previosly loaded) is the one that is updated. 
 				stmt.text += " WHERE ROWID = " + fieldValues['_rowid'];
->>>>>>> 7d122d3b
 				try {
 					stmt.execute();
 				} catch (error:SQLError) {
 					trace(stmt.text + "\nError: Update: " + error.details);
 					return false;
-				} finally {
-					stmt.clearParameters();
-				}
-
+				}
 				// upon successful update, reflect new values in this object
 				recChanged = false;
 				fieldsChanged = {};
@@ -583,7 +551,7 @@
 					trace('update: unknown field: ' + key);
 					throw new Error(mStoreName + '.updateAll: Field Unknown: ' + key);
 				}
-				assigns.push(key + ' = ' + values[key]);
+				assigns.push(key + ' = ' + DB.sqlMap(values[key]));
 			}
 			stmt.text += assigns.join(',');
 			if (conditions) {
