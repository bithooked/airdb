--- conflicted
+++ resolved
@@ -1,28 +1,5 @@
 package example
 {
-<<<<<<< HEAD
-  import com.memamsa.airdb.DB;
-  import com.memamsa.airdb.Migrator;
-  import com.memamsa.airdb.Modeler;
-  
-  dynamic public class Comment extends Modeler
-  {
-  	private static const migrations:Migrator = new Migrator(
-  		Comment, 
-  		{id: true},
-  		[
-  			function(my:Migrator):void {
-  				my.createTable(function():void {
-          	my.column('title', DB.Field.VarChar, {limit: 128});
-          	my.column('author', DB.Field.VarChar, {limit: 40});
-          	my.columnTimestamps();  				
-  				});
-  			}
-  		]
-  	);
-    // other class methods and properties
-  }
-=======
 	import com.memamsa.airdb.DB;
 	import com.memamsa.airdb.Migrator;
 	import com.memamsa.airdb.Modeler;
@@ -51,5 +28,4 @@
 		);
 		// other class methods and properties
 	}
->>>>>>> d02f0665
 }