ActionScript ORM for using SQLite in AIR apps. 
Supports ActiveRecord style models, migrations and associations. 

ASDoc package documentation available at http://airdb.memamsa.com

Design and development updates at: http://blog.memamsa.com/category/airdb

<<<<<<< HEAD
Help us write stand-alone unit and functional tests for the AirDB package. 
=======
Help us write stand-alone unit and functional tests for the AirDB package. 

= Release Notes, New or Changed Functionality = 
== 20100517 == 
* Relater for compile-time declaration of associations with additional options.
* Has-many-through for many-many relationships with explicit join table. 
 
== 20090831 ==
* Uses local machine time while mapping Date for DATETIME fields
* Modeler#update only updates if a record was previously loaded into object.
* Added Modeler#reload to refresh object using latest record values. 
>>>>>>> d02f0665
<|MERGE_RESOLUTION|>--- conflicted
+++ resolved
@@ -5,9 +5,6 @@
 
 Design and development updates at: http://blog.memamsa.com/category/airdb
 
-<<<<<<< HEAD
-Help us write stand-alone unit and functional tests for the AirDB package. 
-=======
 Help us write stand-alone unit and functional tests for the AirDB package. 
 
 = Release Notes, New or Changed Functionality = 
@@ -18,5 +15,4 @@
 == 20090831 ==
 * Uses local machine time while mapping Date for DATETIME fields
 * Modeler#update only updates if a record was previously loaded into object.
-* Added Modeler#reload to refresh object using latest record values. 
->>>>>>> d02f0665
+* Added Modeler#reload to refresh object using latest record values. 